import asyncio
import collections
import types
import warnings
import sys

from .connection import create_connection, _PUBSUB_COMMANDS
from .log import logger
from .util import parse_url, CloseEvent
from .errors import PoolClosedError
from .abc import AbcPool
from .locks import Lock


<<<<<<< HEAD
async def create_pool(address, *, db=None, password=None, ssl=None,
                      encoding=None, minsize=1, maxsize=10,
                      parser=None, loop=None, create_connection_timeout=None,
                      pool_cls=None, connection_cls=None, name=None):
=======
async def create_pool(
    address,
    *,
    db=None,
    password=None,
    ssl=None,
    encoding=None,
    minsize=1,
    maxsize=10,
    parser=None,
    loop=None,
    create_connection_timeout=None,
    pool_cls=None,
    connection_cls=None
):
>>>>>>> 8ba6156a
    # FIXME: rewrite docstring
    """Creates Redis Pool.

    By default it creates pool of Redis instances, but it is
    also possible to create pool of plain connections by passing
    ``lambda conn: conn`` as commands_factory.

    *commands_factory* parameter is deprecated since v0.2.9

    All arguments are the same as for create_connection.

    Returns RedisPool instance or a pool_cls if it is given.
    """
    if pool_cls:
        assert issubclass(
            pool_cls, AbcPool
        ), "pool_class does not meet the AbcPool contract"
        cls = pool_cls
    else:
        cls = ConnectionsPool
    if isinstance(address, str):
        address, options = parse_url(address)
        db = options.setdefault("db", db)
        password = options.setdefault("password", password)
        encoding = options.setdefault("encoding", encoding)
        create_connection_timeout = options.setdefault(
            "timeout", create_connection_timeout
        )
        if "ssl" in options:
            assert options["ssl"] or (not options["ssl"] and not ssl), (
                "Conflicting ssl options are set",
                options["ssl"],
                ssl,
            )
            ssl = ssl or options["ssl"]
        # TODO: minsize/maxsize

<<<<<<< HEAD
    pool = cls(address, db, password, encoding,
               minsize=minsize, maxsize=maxsize,
               ssl=ssl, parser=parser,
               create_connection_timeout=create_connection_timeout,
               connection_cls=connection_cls,
               loop=loop, name=name)
=======
    pool = cls(
        address,
        db,
        password,
        encoding,
        minsize=minsize,
        maxsize=maxsize,
        ssl=ssl,
        parser=parser,
        create_connection_timeout=create_connection_timeout,
        connection_cls=connection_cls,
        loop=loop,
    )
>>>>>>> 8ba6156a
    try:
        await pool._fill_free(override_min=False)
    except Exception:
        pool.close()
        await pool.wait_closed()
        raise
    return pool


class ConnectionsPool(AbcPool):
    """Redis connections pool."""

<<<<<<< HEAD
    def __init__(self, address, db=None, password=None, encoding=None,
                 *, minsize, maxsize, ssl=None, parser=None,
                 create_connection_timeout=None,
                 connection_cls=None,
                 loop=None,
                 name=None):
=======
    def __init__(
        self,
        address,
        db=None,
        password=None,
        encoding=None,
        *,
        minsize,
        maxsize,
        ssl=None,
        parser=None,
        create_connection_timeout=None,
        connection_cls=None,
        loop=None
    ):
>>>>>>> 8ba6156a
        assert isinstance(minsize, int) and minsize >= 0, (
            "minsize must be int >= 0",
            minsize,
            type(minsize),
        )
        assert maxsize is not None, "Arbitrary pool size is disallowed."
        assert isinstance(maxsize, int) and maxsize > 0, (
            "maxsize must be int > 0",
            maxsize,
            type(maxsize),
        )
        assert minsize <= maxsize, ("Invalid pool min/max sizes", minsize, maxsize)
        if loop is not None and sys.version_info >= (3, 8):
            warnings.warn("The loop argument is deprecated", DeprecationWarning)
        self._address = address
        self._db = db
        self._password = password
        self._ssl = ssl
        self._encoding = encoding
        self._parser_class = parser
        self._minsize = minsize
        self._create_connection_timeout = create_connection_timeout
        self._pool = collections.deque(maxlen=maxsize)
        self._used = set()
        self._acquiring = 0
        self._cond = asyncio.Condition(lock=Lock())
        self._close_state = CloseEvent(self._do_close)
        self._pubsub_conn = None
        self._connection_cls = connection_cls
        self._name = name

    def __repr__(self):
        return "<{} [db:{}, size:[{}:{}], free:{}]>".format(
            self.__class__.__name__, self.db, self.minsize, self.maxsize, self.freesize
        )

    @property
    def minsize(self):
        """Minimum pool size."""
        return self._minsize

    @property
    def maxsize(self):
        """Maximum pool size."""
        return self._pool.maxlen

    @property
    def size(self):
        """Current pool size."""
        return self.freesize + len(self._used) + self._acquiring

    @property
    def freesize(self):
        """Current number of free connections."""
        return len(self._pool)

    @property
    def address(self):
        return self._address

    async def clear(self):
        """Clear pool connections.

        Close and remove all free connections.
        """
        async with self._cond:
            await self._do_clear()

    async def _do_clear(self):
        waiters = []
        while self._pool:
            conn = self._pool.popleft()
            conn.close()
            waiters.append(conn.wait_closed())
        await asyncio.gather(*waiters)

    async def _do_close(self):
        async with self._cond:
            assert not self._acquiring, self._acquiring
            waiters = []
            while self._pool:
                conn = self._pool.popleft()
                conn.close()
                waiters.append(conn.wait_closed())
            for conn in self._used:
                conn.close()
                waiters.append(conn.wait_closed())
            await asyncio.gather(*waiters)
            # TODO: close _pubsub_conn connection
            logger.debug("Closed %d connection(s)", len(waiters))

    def close(self):
        """Close all free and in-progress connections and mark pool as closed.
        """
        if not self._close_state.is_set():
            self._close_state.set()

    @property
    def closed(self):
        """True if pool is closed."""
        return self._close_state.is_set()

    async def wait_closed(self):
        """Wait until pool gets closed."""
        await self._close_state.wait()

    @property
    def db(self):
        """Currently selected db index."""
        return self._db or 0

    @property
    def encoding(self):
        """Current set codec or None."""
        return self._encoding

    def execute(self, command, *args, **kw):
        """Executes redis command in a free connection and returns
        future waiting for result.

        Picks connection from free pool and send command through
        that connection.
        If no connection is found, returns coroutine waiting for
        free connection to execute command.
        """
        conn, address = self.get_connection(command, args)
        if conn is not None:
            fut = conn.execute(command, *args, **kw)
            return self._check_result(fut, command, args, kw)
        else:
            coro = self._wait_execute(address, command, args, kw)
            return self._check_result(coro, command, args, kw)

    def execute_pubsub(self, command, *channels):
        """Executes Redis (p)subscribe/(p)unsubscribe commands.

        ConnectionsPool picks separate connection for pub/sub
        and uses it until explicitly closed or disconnected
        (unsubscribing from all channels/patterns will leave connection
         locked for pub/sub use).

        There is no auto-reconnect for this PUB/SUB connection.

        Returns asyncio.gather coroutine waiting for all channels/patterns
        to receive answers.
        """
        conn, address = self.get_connection(command)
        if conn is not None:
            return conn.execute_pubsub(command, *channels)
        else:
            return self._wait_execute_pubsub(address, command, channels, {})

    def get_connection(self, command, args=()):
        """Get free connection from pool.

        Returns connection.
        """
        # TODO: find a better way to determine if connection is free
        #       and not havily used.
        command = command.upper().strip()
        is_pubsub = command in _PUBSUB_COMMANDS
        if is_pubsub and self._pubsub_conn:
            if not self._pubsub_conn.closed:
                return self._pubsub_conn, self._pubsub_conn.address
            self._pubsub_conn = None
        for i in range(self.freesize):
            conn = self._pool[0]
            self._pool.rotate(1)
            if conn.closed:  # or conn._waiters: (eg: busy connection)
                continue
            if conn.in_pubsub:
                continue
            if is_pubsub:
                self._pubsub_conn = conn
                self._pool.remove(conn)
                self._used.add(conn)
            return conn, conn.address
        return None, self._address  # figure out

    def _check_result(self, fut, *data):
        """Hook to check result or catch exception (like MovedError).

        This method can be coroutine.
        """
        return fut

    async def _wait_execute(self, address, command, args, kw):
        """Acquire connection and execute command."""
        conn = await self.acquire(command, args)
        try:
            return await conn.execute(command, *args, **kw)
        finally:
            self.release(conn)

    async def _wait_execute_pubsub(self, address, command, args, kw):
        if self.closed:
            raise PoolClosedError("Pool is closed")
        assert self._pubsub_conn is None or self._pubsub_conn.closed, (
            "Expected no or closed connection",
            self._pubsub_conn,
        )
        async with self._cond:
            if self.closed:
                raise PoolClosedError("Pool is closed")
            if self._pubsub_conn is None or self._pubsub_conn.closed:
                conn = await self._create_new_connection(address)
                self._pubsub_conn = conn
            conn = self._pubsub_conn
            return await conn.execute_pubsub(command, *args, **kw)

    async def select(self, db):
        """Changes db index for all free connections.

        All previously acquired connections will be closed when released.
        """
        res = True
        async with self._cond:
            for i in range(self.freesize):
                res = res and (await self._pool[i].select(db))
            self._db = db
        return res

    async def auth(self, password):
        self._password = password
        async with self._cond:
            for i in range(self.freesize):
                await self._pool[i].auth(password)

    async def setname(self, name):
        """Set the current connection name."""
        self._name = name
        async with self._cond:
            for i in range(self.freesize):
                await self._pool[i].setname(name)

    @property
    def in_pubsub(self):
        if self._pubsub_conn and not self._pubsub_conn.closed:
            return self._pubsub_conn.in_pubsub
        return 0

    @property
    def pubsub_channels(self):
        if self._pubsub_conn and not self._pubsub_conn.closed:
            return self._pubsub_conn.pubsub_channels
        return types.MappingProxyType({})

    @property
    def pubsub_patterns(self):
        if self._pubsub_conn and not self._pubsub_conn.closed:
            return self._pubsub_conn.pubsub_patterns
        return types.MappingProxyType({})

    async def acquire(self, command=None, args=()):
        """Acquires a connection from free pool.

        Creates new connection if needed.
        """
        if self.closed:
            raise PoolClosedError("Pool is closed")
        async with self._cond:
            if self.closed:
                raise PoolClosedError("Pool is closed")
            while True:
                await self._fill_free(override_min=True)
                if self.freesize:
                    conn = self._pool.popleft()
                    assert not conn.closed, conn
                    assert conn not in self._used, (conn, self._used)
                    self._used.add(conn)
                    return conn
                else:
                    await self._cond.wait()

    def release(self, conn):
        """Returns used connection back into pool.

        When returned connection has db index that differs from one in pool
        the connection will be closed and dropped.
        When queue of free connections is full the connection will be dropped.
        """
        assert conn in self._used, ("Invalid connection, maybe from other pool", conn)
        self._used.remove(conn)
        if not conn.closed:
            if conn.in_transaction:
                logger.warning("Connection %r is in transaction, closing it.", conn)
                conn.close()
            elif conn.in_pubsub:
                logger.warning("Connection %r is in subscribe mode, closing it.", conn)
                conn.close()
            elif conn._waiters:
                logger.warning("Connection %r has pending commands, closing it.", conn)
                conn.close()
            elif conn.db == self.db:
                if self.maxsize and self.freesize < self.maxsize:
                    self._pool.append(conn)
                else:
                    # consider this connection as old and close it.
                    conn.close()
            else:
                conn.close()
        # FIXME: check event loop is not closed
        asyncio.ensure_future(self._wakeup())

    def _drop_closed(self):
        for i in range(self.freesize):
            conn = self._pool[0]
            if conn.closed:
                self._pool.popleft()
            else:
                self._pool.rotate(-1)

    async def _fill_free(self, *, override_min):
        # drop closed connections first
        self._drop_closed()
        # address = self._address
        while self.size < self.minsize:
            self._acquiring += 1
            try:
                conn = await self._create_new_connection(self._address)
                # check the healthy of that connection, if
                # something went wrong just trigger the Exception
                await conn.execute("ping")
                self._pool.append(conn)
            finally:
                self._acquiring -= 1
                # connection may be closed at yield point
                self._drop_closed()
        if self.freesize:
            return
        if override_min:
            while not self._pool and self.size < self.maxsize:
                self._acquiring += 1
                try:
                    conn = await self._create_new_connection(self._address)
                    self._pool.append(conn)
                finally:
                    self._acquiring -= 1
                    # connection may be closed at yield point
                    self._drop_closed()

    def _create_new_connection(self, address):
<<<<<<< HEAD
        return create_connection(address,
                                 db=self._db,
                                 password=self._password,
                                 ssl=self._ssl,
                                 encoding=self._encoding,
                                 parser=self._parser_class,
                                 timeout=self._create_connection_timeout,
                                 connection_cls=self._connection_cls,
                                 name=self._name
                                 )
=======
        return create_connection(
            address,
            db=self._db,
            password=self._password,
            ssl=self._ssl,
            encoding=self._encoding,
            parser=self._parser_class,
            timeout=self._create_connection_timeout,
            connection_cls=self._connection_cls,
        )
>>>>>>> 8ba6156a

    async def _wakeup(self, closing_conn=None):
        async with self._cond:
            self._cond.notify()
        if closing_conn is not None:
            await closing_conn.wait_closed()

    def __enter__(self):
        raise RuntimeError("'await' should be used as a context manager expression")

    def __exit__(self, *args):
        pass  # pragma: nocover

    def __await__(self):
        # To make `with await pool` work
        conn = yield from self.acquire().__await__()
        return _ConnectionContextManager(self, conn)

    def get(self):
        """Return async context manager for working with connection.

        async with pool.get() as conn:
            await conn.execute('get', 'my-key')
        """
        return _AsyncConnectionContextManager(self)


class _ConnectionContextManager:

    __slots__ = ("_pool", "_conn")

    def __init__(self, pool, conn):
        self._pool = pool
        self._conn = conn

    def __enter__(self):
        return self._conn

    def __exit__(self, exc_type, exc_value, tb):
        try:
            self._pool.release(self._conn)
        finally:
            self._pool = None
            self._conn = None


class _AsyncConnectionContextManager:

    __slots__ = ("_pool", "_conn")

    def __init__(self, pool):
        self._pool = pool
        self._conn = None

    async def __aenter__(self):
        conn = await self._pool.acquire()
        self._conn = conn
        return self._conn

    async def __aexit__(self, exc_type, exc_value, tb):
        try:
            self._pool.release(self._conn)
        finally:
            self._pool = None
            self._conn = None<|MERGE_RESOLUTION|>--- conflicted
+++ resolved
@@ -12,12 +12,6 @@
 from .locks import Lock
 
 
-<<<<<<< HEAD
-async def create_pool(address, *, db=None, password=None, ssl=None,
-                      encoding=None, minsize=1, maxsize=10,
-                      parser=None, loop=None, create_connection_timeout=None,
-                      pool_cls=None, connection_cls=None, name=None):
-=======
 async def create_pool(
     address,
     *,
@@ -31,9 +25,9 @@
     loop=None,
     create_connection_timeout=None,
     pool_cls=None,
-    connection_cls=None
+    connection_cls=None,
+    name=None
 ):
->>>>>>> 8ba6156a
     # FIXME: rewrite docstring
     """Creates Redis Pool.
 
@@ -71,14 +65,6 @@
             ssl = ssl or options["ssl"]
         # TODO: minsize/maxsize
 
-<<<<<<< HEAD
-    pool = cls(address, db, password, encoding,
-               minsize=minsize, maxsize=maxsize,
-               ssl=ssl, parser=parser,
-               create_connection_timeout=create_connection_timeout,
-               connection_cls=connection_cls,
-               loop=loop, name=name)
-=======
     pool = cls(
         address,
         db,
@@ -91,8 +77,8 @@
         create_connection_timeout=create_connection_timeout,
         connection_cls=connection_cls,
         loop=loop,
+        name=name
     )
->>>>>>> 8ba6156a
     try:
         await pool._fill_free(override_min=False)
     except Exception:
@@ -105,14 +91,6 @@
 class ConnectionsPool(AbcPool):
     """Redis connections pool."""
 
-<<<<<<< HEAD
-    def __init__(self, address, db=None, password=None, encoding=None,
-                 *, minsize, maxsize, ssl=None, parser=None,
-                 create_connection_timeout=None,
-                 connection_cls=None,
-                 loop=None,
-                 name=None):
-=======
     def __init__(
         self,
         address,
@@ -126,9 +104,9 @@
         parser=None,
         create_connection_timeout=None,
         connection_cls=None,
-        loop=None
+        loop=None,
+        name=None
     ):
->>>>>>> 8ba6156a
         assert isinstance(minsize, int) and minsize >= 0, (
             "minsize must be int >= 0",
             minsize,
@@ -471,18 +449,6 @@
                     self._drop_closed()
 
     def _create_new_connection(self, address):
-<<<<<<< HEAD
-        return create_connection(address,
-                                 db=self._db,
-                                 password=self._password,
-                                 ssl=self._ssl,
-                                 encoding=self._encoding,
-                                 parser=self._parser_class,
-                                 timeout=self._create_connection_timeout,
-                                 connection_cls=self._connection_cls,
-                                 name=self._name
-                                 )
-=======
         return create_connection(
             address,
             db=self._db,
@@ -492,8 +458,8 @@
             parser=self._parser_class,
             timeout=self._create_connection_timeout,
             connection_cls=self._connection_cls,
+            name=self._name
         )
->>>>>>> 8ba6156a
 
     async def _wakeup(self, closing_conn=None):
         async with self._cond:
